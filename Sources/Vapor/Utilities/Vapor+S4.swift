import S4
import C7

public typealias Byte = C7.Byte
public typealias Data = C7.Data
public typealias URI = C7.URI
public typealias SendingStream = C7.SendingStream

public typealias StructuredData = C7.StructuredData
public typealias StructuredDataInitializable = C7.StructuredDataInitializable
public typealias StructuredDataRepresentable = C7.StructuredDataRepresentable
public typealias StructuredDataConvertible = C7.StructuredDataConvertible

extension StructuredData {
    public init(_ representableObject: [String: StructuredDataRepresentable]) {
        var object: [String: StructuredData] = [:]
        representableObject.forEach { key, val in
            object[key] = val.structuredData
        }
        self = .dictionary(object)
    }
}

extension String: StructuredDataRepresentable {
    public var structuredData: StructuredData {
        return .string(self)
    }
}

extension Double: StructuredDataRepresentable {
    public var structuredData: StructuredData {
        return .double(self)
    }
}

extension Int: StructuredDataRepresentable {
    public var structuredData: StructuredData {
        return .int(self)
    }
}

extension S4.Headers {
    public typealias Key = C7.CaseInsensitiveString
}

<<<<<<< HEAD
public typealias Server = S4.Server
public typealias Responder = S4.Responder
=======
public typealias Headers = S4.Headers
public typealias Version = S4.Version
>>>>>>> ccc2310b

public typealias Status = S4.Status
public typealias Method = S4.Method<|MERGE_RESOLUTION|>--- conflicted
+++ resolved
@@ -43,13 +43,8 @@
     public typealias Key = C7.CaseInsensitiveString
 }
 
-<<<<<<< HEAD
-public typealias Server = S4.Server
-public typealias Responder = S4.Responder
-=======
 public typealias Headers = S4.Headers
 public typealias Version = S4.Version
->>>>>>> ccc2310b
 
 public typealias Status = S4.Status
 public typealias Method = S4.Method